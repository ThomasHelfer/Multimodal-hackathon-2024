--- conflicted
+++ resolved
@@ -141,11 +141,7 @@
         micAcc = accuracy_score(y_true, y_pred_idxs, normalize=True)
 
         #macro f1-score
-<<<<<<< HEAD
-        macF1 = f1_score(y_true, y_pred, average='macro')
-=======
-        micF1 = f1_score(y_true, y_pred_idxs, average='macro')
->>>>>>> 94e0f03b
+        macF1 = f1_score(y_true, y_pred_idxs, average='macro')
 
         #macro precision
         macPrec = precision_score(y_true, y_pred, average='macro')
